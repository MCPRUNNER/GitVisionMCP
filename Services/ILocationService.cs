--- conflicted
+++ resolved
@@ -10,11 +10,7 @@
     /// </summary>
     /// <returns>The workspace root directory path</returns>
     string GetWorkspaceRoot();
-<<<<<<< HEAD
-    public string? ReadFile(string filePath);
-=======
-    public string? ReadFile(string filename);
->>>>>>> a4818f4d
+
     /// <summary>
     /// Gets all files under the workspace root directory with relative paths and file types
     /// </summary>
